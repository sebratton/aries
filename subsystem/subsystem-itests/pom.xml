<?xml version="1.0" encoding="UTF-8"?>
<!--
 Licensed to the Apache Software Foundation (ASF) under one
 or more contributor license agreements.  See the NOTICE file
 distributed with this work for additional information
 regarding copyright ownership.  The ASF licenses this file
 to you under the Apache License, Version 2.0 (the
 "License"); you may not use this file except in compliance
 with the License.  You may obtain a copy of the License at

    http://www.apache.org/licenses/LICENSE-2.0

 Unless required by applicable law or agreed to in writing,
 software distributed under the License is distributed on an
 "AS IS" BASIS, WITHOUT WARRANTIES OR CONDITIONS OF ANY
 KIND, either express or implied.  See the License for the
 specific language governing permissions and limitations
 under the License.
-->
<project xmlns="http://maven.apache.org/POM/4.0.0" xmlns:xsi="http://www.w3.org/2001/XMLSchema-instance" xsi:schemaLocation="http://maven.apache.org/POM/4.0.0 http://maven.apache.org/maven-v4_0_0.xsd">

    <modelVersion>4.0.0</modelVersion>

    <parent>
        <groupId>org.apache.aries</groupId>
        <artifactId>parent</artifactId>
        <version>2.0.0-SNAPSHOT</version>
        <relativePath>../../parent/pom.xml</relativePath>
    </parent>

    <groupId>org.apache.aries.subsystem</groupId>
    <artifactId>org.apache.aries.subsystem.itests</artifactId>
    <version>1.0.0-SNAPSHOT</version>
    <name>Apache Aries Subsystem iTests</name>
    <description>
        Integration tests using the subsystem api, core for the implementation
        and subsystem-sample for the subsystem to be tested.
    </description>

    <properties>
        <exam.version>3.4.0</exam.version>
        <url.version>1.6.0</url.version>
    </properties>

    <dependencies>
        <dependency>
            <groupId>org.osgi</groupId>
            <artifactId>org.osgi.core</artifactId>
            <version>5.0.0</version>
            <scope>test</scope>
        </dependency>
        <dependency>
            <groupId>org.osgi</groupId>
            <artifactId>org.osgi.compendium</artifactId>
            <version>5.0.0</version>
            <scope>test</scope>
        </dependency>
        <dependency>
            <groupId>org.osgi</groupId>
            <artifactId>org.osgi.enterprise</artifactId>
            <version>5.0.0</version>
            <scope>test</scope>
        </dependency>
        <dependency>
            <groupId>junit</groupId>
            <artifactId>junit</artifactId>
            <scope>test</scope>
        </dependency>
        <dependency>
            <groupId>org.apache.aries</groupId>
            <artifactId>org.apache.aries.util</artifactId>
            <scope>test</scope>
            <version>1.1.0</version>
            <exclusions>
                <exclusion>
                    <groupId>org.osgi</groupId>
                    <artifactId>org.osgi.core</artifactId>
                </exclusion>
            </exclusions>
        </dependency>
        <dependency>
            <groupId>org.apache.aries.application</groupId>
            <artifactId>org.apache.aries.application.api</artifactId>
            <scope>test</scope>
            <version>1.0.0</version>
            <exclusions>
                <exclusion>
                    <groupId>org.osgi</groupId>
                    <artifactId>org.osgi.core</artifactId>
                </exclusion>
            </exclusions>
        </dependency>
        <dependency>
            <groupId>org.apache.aries.application</groupId>
            <artifactId>org.apache.aries.application.modeller</artifactId>
            <version>1.0.0</version>
            <exclusions>
                <exclusion>
                    <groupId>org.osgi</groupId>
                    <artifactId>org.osgi.core</artifactId>
                </exclusion>
            </exclusions>
        </dependency>
        <dependency>
            <groupId>org.apache.aries.application</groupId>
            <artifactId>org.apache.aries.application.utils</artifactId>
            <scope>test</scope>
            <version>1.0.0</version>
            <exclusions>
                <exclusion>
                    <groupId>org.osgi</groupId>
                    <artifactId>org.osgi.core</artifactId>
                </exclusion>
            </exclusions>
        </dependency>
        <dependency>
            <groupId>org.apache.aries.blueprint</groupId>
            <artifactId>org.apache.aries.blueprint</artifactId>
            <version>1.0.0</version>
            <scope>test</scope>
        </dependency>
        <dependency>
            <groupId>org.apache.aries.proxy</groupId>
            <artifactId>org.apache.aries.proxy</artifactId>
            <version>1.0.2-SNAPSHOT</version>
            <scope>test</scope>
        </dependency>
        <dependency>
            <groupId>org.apache.aries.subsystem</groupId>
            <artifactId>org.apache.aries.subsystem.api</artifactId>
            <scope>test</scope>
            <version>1.1.0-SNAPSHOT</version>
            <exclusions>
                <exclusion>
                    <groupId>org.osgi</groupId>
                    <artifactId>org.osgi.core</artifactId>
                </exclusion>
            </exclusions>
        </dependency>
        <dependency>
            <groupId>org.apache.aries.subsystem</groupId>
            <artifactId>org.apache.aries.subsystem.core</artifactId>
            <scope>test</scope>
            <version>1.0.1-SNAPSHOT</version>
            <exclusions>
                <exclusion>
                    <groupId>org.osgi</groupId>
                    <artifactId>org.osgi.core</artifactId>
                </exclusion>
            </exclusions>
        </dependency>
        <dependency>
            <groupId>org.apache.aries.subsystem</groupId>
            <artifactId>org.apache.aries.subsystem.itest.interfaces</artifactId>
            <version>1.0.0-SNAPSHOT</version>
            <scope>test</scope>
        </dependency>
        <dependency>
            <groupId>org.apache.aries.testsupport</groupId>
            <artifactId>org.apache.aries.testsupport.unit</artifactId>
            <scope>test</scope>
            <version>2.0.0-SNAPSHOT</version>
        </dependency>
        <dependency>
            <groupId>org.apache.felix</groupId>
            <artifactId>org.apache.felix.bundlerepository</artifactId>
            <scope>test</scope>
            <version>1.6.4</version>
            <exclusions>
                <exclusion>
                    <groupId>org.osgi</groupId>
                    <artifactId>org.osgi.core</artifactId>
                </exclusion>
                <exclusion>
                    <groupId>org.apache.felix</groupId>
                    <artifactId>org.osgi.core</artifactId>
                </exclusion>
            </exclusions>
        </dependency>
        <dependency>
            <groupId>org.apache.felix</groupId>
            <artifactId>org.apache.felix.configadmin</artifactId>
            <scope>test</scope>
            <version>1.2.8</version>
            <exclusions>
                <exclusion>
                    <groupId>org.osgi</groupId>
                    <artifactId>org.osgi.core</artifactId>
                </exclusion>
                <exclusion>
                    <groupId>org.apache.felix</groupId>
                    <artifactId>org.osgi.core</artifactId>
                </exclusion>
                <exclusion>
                    <groupId>org.osgi</groupId>
                    <artifactId>org.osgi.compendium</artifactId>
                </exclusion>
            </exclusions>
        </dependency>
        <dependency>
            <groupId>org.apache.felix</groupId>
            <artifactId>org.apache.felix.resolver</artifactId>
            <version>0.1.0-SNAPSHOT</version>
            <exclusions>
                <exclusion>
                    <groupId>org.osgi</groupId>
                    <artifactId>org.osgi.core</artifactId>
                </exclusion>
                <exclusion>
                    <groupId>org.apache.felix</groupId>
                    <artifactId>org.osgi.core</artifactId>
                </exclusion>
                <exclusion>
                    <groupId>org.osgi</groupId>
                    <artifactId>org.osgi.compendium</artifactId>
                </exclusion>
            </exclusions>
        </dependency>
        <dependency>
            <groupId>org.apache.felix</groupId>
            <artifactId>org.osgi.service.obr</artifactId>
            <scope>test</scope>
            <version>1.0.2</version>
            <exclusions>
                <exclusion>
                    <groupId>org.osgi</groupId>
                    <artifactId>org.osgi.core</artifactId>
                </exclusion>
                <exclusion>
                    <groupId>org.apache.felix</groupId>
                    <artifactId>org.osgi.core</artifactId>
                </exclusion>
                <exclusion>
                    <groupId>org.osgi</groupId>
                    <artifactId>org.osgi.compendium</artifactId>
                </exclusion>
            </exclusions>
        </dependency>
        <dependency>
            <groupId>org.easymock</groupId>
            <artifactId>easymock</artifactId>
            <version>3.0</version>
            <scope>test</scope>
<<<<<<< HEAD
            <version>6.0.0</version>
=======
>>>>>>> ca841e72
        </dependency>
        <dependency>
            <groupId>org.eclipse.equinox</groupId>
            <artifactId>org.eclipse.equinox.event</artifactId>
            <scope>test</scope>
            <version>1.2.200.v20120522-2049</version>
        </dependency>

        <dependency>
            <groupId>org.ow2.asm</groupId>
            <artifactId>asm-all</artifactId>
            <version>5.0.3</version>
            <scope>test</scope>
        </dependency>

        <!-- pax exam -->
        <dependency>
            <groupId>org.slf4j</groupId>
            <artifactId>slf4j-api</artifactId>
            <version>1.7.7</version>
        </dependency>
        <dependency>
            <groupId>org.ops4j.pax.exam</groupId>
            <artifactId>pax-exam</artifactId>
            <version>${exam.version}</version>
            <scope>test</scope>
        </dependency>
        <dependency>
            <groupId>org.ops4j.pax.exam</groupId>
            <artifactId>pax-exam-container-native</artifactId>
            <version>${exam.version}</version>
            <scope>test</scope>
        </dependency>
        <dependency>
            <groupId>org.ops4j.pax.exam</groupId>
            <artifactId>pax-exam-junit4</artifactId>
            <version>${exam.version}</version>
            <scope>test</scope>
        </dependency>
        <dependency>
            <groupId>org.ops4j.pax.exam</groupId>
            <artifactId>pax-exam-link-mvn</artifactId>
            <version>${exam.version}</version>
            <scope>test</scope>
        </dependency>
        <dependency>
            <groupId>org.ops4j.pax.url</groupId>
            <artifactId>pax-url-aether</artifactId>
            <version>${url.version}</version>
            <scope>test</scope>
        </dependency>
        <dependency>
            <groupId>ch.qos.logback</groupId>
            <artifactId>logback-core</artifactId>
            <version>0.9.29</version>
            <scope>test</scope>
        </dependency>
        <dependency>
            <groupId>ch.qos.logback</groupId>
            <artifactId>logback-classic</artifactId>
            <version>0.9.29</version>
            <scope>test</scope>
        </dependency>
        <dependency>
            <groupId>org.ops4j.pax.tinybundles</groupId>
            <artifactId>tinybundles</artifactId>
            <version>2.0.0</version>
            <exclusions>
                <exclusion>
                    <artifactId>org.osgi.core</artifactId>
                    <groupId>org.osgi</groupId>
                </exclusion>
            </exclusions>
        </dependency>
        <dependency>
            <groupId>org.eclipse</groupId>
            <artifactId>org.eclipse.osgi</artifactId>
            <version>3.8.0.v20120529-1548</version>
        </dependency>
        <dependency>
            <groupId>org.ops4j.pax.logging</groupId>
            <artifactId>pax-logging-api</artifactId>
            <scope>test</scope>
        </dependency>
        <dependency>
            <groupId>org.ops4j.pax.logging</groupId>
            <artifactId>pax-logging-service</artifactId>
            <scope>test</scope>
        </dependency>
    </dependencies>

    <build>
        <plugins>
            <plugin>
                <groupId>org.apache.maven.plugins</groupId>
                <artifactId>maven-jar-plugin</artifactId>
                <version>2.3</version>
                <executions>
                    <execution>
                        <id>core-fragment</id>
                        <goals>
                            <goal>jar</goal>
                        </goals>
                        <configuration>
                            <archive>
                                <manifestFile>src/test/bundles/core.fragment/META-INF/MANIFEST.MF</manifestFile>
                            </archive>
                            <excludes>
                                <exclude>**/*</exclude>
                            </excludes>
                            <classesDirectory>${project.build.directory}/test-classes</classesDirectory>
                            <outputDirectory>${project.build.directory}/test-classes/core.fragment</outputDirectory>
                            <finalName>core.fragment</finalName>
                        </configuration>
                        <phase>process-test-classes</phase>
                    </execution>
                    <execution>
                        <id>tb1-application1</id>
                        <goals>
                            <goal>jar</goal>
                        </goals>
                        <configuration>
                            <archive>
                                <manifestFile>src/test/bundles/tb1/META-INF/MANIFEST.MF</manifestFile>
                            </archive>
                            <excludes>
                                <exclude>**/*</exclude>
                            </excludes>
                            <classesDirectory>${project.build.directory}/test-classes</classesDirectory>
                            <outputDirectory>${project.build.directory}/test-classes/application1</outputDirectory>
                            <finalName>tb1</finalName>
                        </configuration>
                        <phase>process-test-classes</phase>
                    </execution>
                    <execution>
                        <id>tb1-feature1</id>
                        <goals>
                            <goal>jar</goal>
                        </goals>
                        <configuration>
                            <archive>
                                <manifestFile>src/test/bundles/tb1/META-INF/MANIFEST.MF</manifestFile>
                            </archive>
                            <classesDirectory>${project.build.directory}/test-classes</classesDirectory>
                            <includes>
                                <include>org/apache/aries/subsystem/itests/tb1/**</include>
                            </includes>
                            <outputDirectory>${project.build.directory}/test-classes/feature1</outputDirectory>
                            <finalName>tb1</finalName>
                        </configuration>
                        <phase>process-test-classes</phase>
                    </execution>
                    <execution>
                        <id>tb2-feature2</id>
                        <goals>
                            <goal>jar</goal>
                        </goals>
                        <configuration>
                            <archive>
                                <manifestFile>src/test/bundles/tb2/META-INF/MANIFEST.MF</manifestFile>
                            </archive>
                            <classesDirectory>${project.build.directory}/test-classes</classesDirectory>
                            <includes>
                                <include>org/apache/aries/subsystem/itests/tb2/**</include>
                                <include>org/apache/aries/subsystem/itests/tb3/**</include>
                            </includes>
                            <outputDirectory>${project.build.directory}/test-classes/feature2</outputDirectory>
                            <finalName>tb2</finalName>
                        </configuration>
                        <phase>process-test-classes</phase>
                    </execution>
                    <execution>
                        <id>tb3-feature1</id>
                        <goals>
                            <goal>jar</goal>
                        </goals>
                        <configuration>
                            <archive>
                                <manifestFile>src/test/bundles/tb3/META-INF/MANIFEST.MF</manifestFile>
                            </archive>
                            <classesDirectory>${project.build.directory}/test-classes</classesDirectory>
                            <includes>
                                <include>org/apache/aries/subsystem/itests/tb3/**</include>
                            </includes>
                            <outputDirectory>${project.build.directory}/test-classes/feature1</outputDirectory>
                            <finalName>tb3</finalName>
                        </configuration>
                        <phase>process-test-classes</phase>
                    </execution>
                    <execution>
                        <id>tb3-feature2</id>
                        <goals>
                            <goal>jar</goal>
                        </goals>
                        <configuration>
                            <archive>
                                <manifestFile>src/test/bundles/tb3/META-INF/MANIFEST.MF</manifestFile>
                            </archive>
                            <classesDirectory>${project.build.directory}/test-classes</classesDirectory>
                            <includes>
                                <include>org/apache/aries/subsystem/itests/tb3/**</include>
                            </includes>
                            <outputDirectory>${project.build.directory}/test-classes/feature2</outputDirectory>
                            <finalName>tb3</finalName>
                        </configuration>
                        <phase>process-test-classes</phase>
                    </execution>
                    <execution>
                        <id>tb3-feature3</id>
                        <goals>
                            <goal>jar</goal>
                        </goals>
                        <configuration>
                            <archive>
                                <manifestFile>src/test/bundles/tb3/META-INF/MANIFEST.MF</manifestFile>
                            </archive>
                            <classesDirectory>${project.build.directory}/test-classes</classesDirectory>
                            <includes>
                                <include>org/apache/aries/subsystem/itests/tb3/**</include>
                            </includes>
                            <outputDirectory>${project.build.directory}/test-classes/feature3</outputDirectory>
                            <finalName>tb3</finalName>
                        </configuration>
                        <phase>process-test-classes</phase>
                    </execution>

                    <!-- New pom for hello + related tests, part 1 -->

                    <execution>
                        <id>hello-impl</id>
                        <goals>
                            <goal>jar</goal>
                        </goals>
                        <configuration>
                            <archive>
                                <manifestFile>src/test/bundles/helloImpl/META-INF/MANIFEST.MF</manifestFile>
                            </archive>
                            <classesDirectory>${project.build.directory}/test-classes</classesDirectory>
                            <includes>
                                <include>org/apache/aries/subsystem/itests/hello/impl/**</include>
                            </includes>
                            <outputDirectory>${project.build.directory}/test-classes/hello</outputDirectory>
                            <finalName>helloImpl</finalName>
                        </configuration>
                        <phase>process-test-classes</phase>
                    </execution>

                    <execution>
                        <id>dynamic-import-impl</id>
                        <goals>
                            <goal>jar</goal>
                        </goals>
                        <configuration>
                            <archive>
                                <manifestFile>src/test/bundles/dynamicImport/META-INF/MANIFEST.MF</manifestFile>
                            </archive>
                            <classesDirectory>${project.build.directory}/test-classes</classesDirectory>
                            <includes>
                                <include>org/apache/aries/subsystem/itests/dynamicImport/**</include>
                            </includes>
                            <outputDirectory>${project.build.directory}/test-classes/dynamicImport</outputDirectory>
                            <finalName>dynamicImport</finalName>
                        </configuration>
                        <phase>process-test-classes</phase>
                    </execution>

                    <!-- End of new pom for hello tests, part 1 -->

                    <execution>
                        <id>basic-blueprint-application</id>
                        <goals>
                            <goal>jar</goal>
                        </goals>
                        <configuration>
                            <archive>
                                <manifestFile>src/test/bundles/blueprint/META-INF/MANIFEST.MF</manifestFile>
                            </archive>
                            <classesDirectory>${project.build.directory}/test-classes</classesDirectory>
                            <includes>
                                <include>org/apache/aries/subsystem/itests/blueprint/**</include>
                                <include>OSGI-INF/blueprint/blueprint.xml</include>
                            </includes>
                            <outputDirectory>${project.build.directory}/test-classes/blueprint</outputDirectory>
                            <finalName>blueprint</finalName>
                        </configuration>
                        <phase>process-test-classes</phase>
                    </execution>

                </executions>
            </plugin>
            <plugin>
                <groupId>org.codehaus.mojo</groupId>
                <artifactId>build-helper-maven-plugin</artifactId>
                <version>1.5</version>
                <executions>
                    <execution>
                        <id>core-fragment</id>
                        <phase>generate-sources</phase>
                        <goals>
                            <goal>add-test-source</goal>
                        </goals>
                        <configuration>
                            <sources>
                                <source>src/test/bundles/core.fragment</source>
                            </sources>
                        </configuration>
                    </execution>
                    <execution>
                        <id>add-source-tb1</id>
                        <phase>generate-sources</phase>
                        <goals>
                            <goal>add-test-source</goal>
                        </goals>
                        <configuration>
                            <sources>
                                <source>src/test/bundles/tb1</source>
                            </sources>
                        </configuration>
                    </execution>
                    <execution>
                        <id>add-source-tb2</id>
                        <phase>generate-sources</phase>
                        <goals>
                            <goal>add-test-source</goal>
                        </goals>
                        <configuration>
                            <sources>
                                <source>src/test/bundles/tb2</source>
                            </sources>
                        </configuration>
                    </execution>
                    <execution>
                        <id>add-source-tb3</id>
                        <phase>generate-sources</phase>
                        <goals>
                            <goal>add-test-source</goal>
                        </goals>
                        <configuration>
                            <sources>
                                <source>src/test/bundles/tb3</source>
                            </sources>
                        </configuration>
                    </execution>

                    <!-- New pom for hello tests, part 2 -->

                    <execution>
                        <id>add-source-helloImpl</id>
                        <phase>generate-sources</phase>
                        <goals>
                            <goal>add-test-source</goal>
                        </goals>
                        <configuration>
                            <sources>
                                <source>src/test/bundles/helloImpl</source>
                            </sources>
                        </configuration>
                    </execution>

                    <execution>
                        <id>add-source-dynamicImport</id>
                        <phase>generate-sources</phase>
                        <goals>
                            <goal>add-test-source</goal>
                        </goals>
                        <configuration>
                            <sources>
                                <source>src/test/bundles/dynamicImport</source>
                            </sources>
                        </configuration>
                    </execution>

                    <!-- End of new pom for hello tests, part 2 -->

                    <execution>
                        <id>add-source-blueprint</id>
                        <phase>generate-sources</phase>
                        <goals>
                            <goal>add-test-source</goal>
                        </goals>
                        <configuration>
                            <sources>
                                <source>src/test/bundles/blueprint</source>
                            </sources>
                        </configuration>
                    </execution>

                    <execution>
                        <id>add-source-classes</id>
                        <phase>generate-sources</phase>
                        <goals>
                            <goal>add-test-source</goal>
                        </goals>
                        <configuration>
                            <sources>
                                <source>src/test/classes</source>
                            </sources>
                        </configuration>
                    </execution>

                </executions>
            </plugin>
            <plugin>
                <groupId>org.apache.servicemix.tooling</groupId>
                <artifactId>depends-maven-plugin</artifactId>
                <version>1.2</version>
                <executions>
                    <execution>
                        <id>generate-depends-file</id>
                        <goals>
                            <goal>generate-depends-file</goal>
                        </goals>
                    </execution>
                </executions>
            </plugin>

            <plugin>
                <groupId>org.apache.maven.plugins</groupId>
                <artifactId>maven-surefire-plugin</artifactId>
                <configuration>
                    <forkMode>pertest</forkMode>
                </configuration>
            </plugin>
        </plugins>
    </build>

    <profiles>
        <profile>
            <id>ci-build-profile</id>
            <activation>
                <property>
                    <name>maven.repo.local</name>
                </property>
            </activation>
            <build>
                <plugins>
                    <plugin>
                        <groupId>org.apache.maven.plugins</groupId>
                        <artifactId>maven-surefire-plugin</artifactId>
                        <configuration>
                            <!-- when the local repo location has been specified, 
                                we need to pass on this information to PAX mvn url -->
                            <argLine>-Dorg.ops4j.pax.url.mvn.localRepository=${maven.repo.local}</argLine>
                        </configuration>
                    </plugin>
                </plugins>
            </build>
        </profile>
    </profiles>

</project><|MERGE_RESOLUTION|>--- conflicted
+++ resolved
@@ -46,7 +46,7 @@
         <dependency>
             <groupId>org.osgi</groupId>
             <artifactId>org.osgi.core</artifactId>
-            <version>5.0.0</version>
+            <version>6.0.0</version>
             <scope>test</scope>
         </dependency>
         <dependency>
@@ -199,25 +199,6 @@
         </dependency>
         <dependency>
             <groupId>org.apache.felix</groupId>
-            <artifactId>org.apache.felix.resolver</artifactId>
-            <version>0.1.0-SNAPSHOT</version>
-            <exclusions>
-                <exclusion>
-                    <groupId>org.osgi</groupId>
-                    <artifactId>org.osgi.core</artifactId>
-                </exclusion>
-                <exclusion>
-                    <groupId>org.apache.felix</groupId>
-                    <artifactId>org.osgi.core</artifactId>
-                </exclusion>
-                <exclusion>
-                    <groupId>org.osgi</groupId>
-                    <artifactId>org.osgi.compendium</artifactId>
-                </exclusion>
-            </exclusions>
-        </dependency>
-        <dependency>
-            <groupId>org.apache.felix</groupId>
             <artifactId>org.osgi.service.obr</artifactId>
             <scope>test</scope>
             <version>1.0.2</version>
@@ -241,10 +222,6 @@
             <artifactId>easymock</artifactId>
             <version>3.0</version>
             <scope>test</scope>
-<<<<<<< HEAD
-            <version>6.0.0</version>
-=======
->>>>>>> ca841e72
         </dependency>
         <dependency>
             <groupId>org.eclipse.equinox</groupId>
@@ -322,7 +299,7 @@
         <dependency>
             <groupId>org.eclipse</groupId>
             <artifactId>org.eclipse.osgi</artifactId>
-            <version>3.8.0.v20120529-1548</version>
+            <version>3.10.0.v20140606-1445</version>
         </dependency>
         <dependency>
             <groupId>org.ops4j.pax.logging</groupId>
