<?xml version="1.0" encoding="UTF-8"?>
<!--
 Licensed to the Apache Software Foundation (ASF) under one
 or more contributor license agreements.  See the NOTICE file
 distributed with this work for additional information
 regarding copyright ownership.  The ASF licenses this file
 to you under the Apache License, Version 2.0 (the
 "License"); you may not use this file except in compliance
 with the License.  You may obtain a copy of the License at

    http://www.apache.org/licenses/LICENSE-2.0

 Unless required by applicable law or agreed to in writing,
 software distributed under the License is distributed on an
 "AS IS" BASIS, WITHOUT WARRANTIES OR CONDITIONS OF ANY
 KIND, either express or implied.  See the License for the
 specific language governing permissions and limitations
 under the License.
-->
<project xmlns="http://maven.apache.org/POM/4.0.0" xmlns:xsi="http://www.w3.org/2001/XMLSchema-instance" xsi:schemaLocation="http://maven.apache.org/POM/4.0.0 http://maven.apache.org/maven-v4_0_0.xsd">

    <modelVersion>4.0.0</modelVersion>

    <parent>
        <groupId>org.apache.aries</groupId>
        <artifactId>parent</artifactId>
        <version>2.0.0</version>
        <relativePath>../../parent/pom.xml</relativePath>
    </parent>

    <groupId>org.apache.aries.subsystem</groupId>
    <artifactId>org.apache.aries.subsystem.core</artifactId>
    <packaging>bundle</packaging>
    <name>Apache Aries Subsystem Core</name>
    <version>1.2.1-SNAPSHOT</version>
    <description>Subsystems Core.</description>

    <scm>
        <connection>scm:svn:http://svn.apache.org/repos/asf/aries/trunk/subsystem/subsystem-core</connection>
        <developerConnection>scm:svn:https://svn.apache.org/repos/asf/aries/trunk/subsystem/subsystem-core</developerConnection>
        <url>http://svn.apache.org/viewvc/aries/trunk/subsystem/subsystem-core</url>
    </scm>

    <properties>
        <aries.osgi.activator>
            org.apache.aries.subsystem.core.internal.Activator
        </aries.osgi.activator>
<<<<<<< HEAD
    	<aries.osgi.import>
            org.osgi.service.subsystem;version="[1.1,1.2)",
            org.apache.aries.subsystem;version="[1.1,1.2)",
=======
        <aries.osgi.import>
            org.osgi.service.repository;version="[1.0,2)",
            org.osgi.service.subsystem;version="[1.0,2)",
            org.apache.aries.subsystem;version="[1.1,2)",
>>>>>>> b7db6ca4
            org.apache.aries.application.*;resolution:=optional,
            *
        </aries.osgi.import>
        <aries.osgi.export.pkg />
        <aries.osgi.private.pkg>
            org.apache.aries.subsystem.core.*
        </aries.osgi.private.pkg>
        <lastReleaseVersion>1.0.0</lastReleaseVersion>
    </properties>

    <dependencies>
        <dependency>
            <groupId>org.apache.aries.subsystem</groupId>
            <artifactId>org.apache.aries.subsystem.api</artifactId>
            <version>1.1.1-SNAPSHOT</version>
        </dependency>
        <dependency>
            <groupId>org.apache.aries</groupId>
            <artifactId>org.apache.aries.util</artifactId>
            <version>1.1.0</version>
        </dependency>
        <dependency>
            <groupId>org.apache.aries.application</groupId>
            <artifactId>org.apache.aries.application.api</artifactId>
            <version>1.0.0</version>
        </dependency>
        <dependency>
            <groupId>org.apache.aries.application</groupId>
            <artifactId>org.apache.aries.application.utils</artifactId>
            <version>1.0.0</version>
        </dependency>
        <dependency>
            <groupId>org.osgi</groupId>
            <artifactId>org.osgi.core</artifactId>
            <version>6.0.0</version>
            <scope>provided</scope>
        </dependency>
        <dependency>
            <groupId>org.osgi</groupId>
            <artifactId>org.osgi.enterprise</artifactId>
            <version>5.0.0</version>
            <scope>provided</scope>
        </dependency>
        <dependency>
            <groupId>org.eclipse.equinox</groupId>
            <artifactId>org.eclipse.equinox.coordinator</artifactId>
            <version>1.1.0.v20120522-1841</version>
        </dependency>
        <dependency>
            <groupId>org.eclipse.equinox</groupId>
            <artifactId>org.eclipse.equinox.region</artifactId>
            <version>1.1.0.v20120522-1841</version>
        </dependency>
        <dependency>
            <groupId>org.apache.aries.testsupport</groupId>
            <artifactId>org.apache.aries.testsupport.unit</artifactId>
            <version>1.0.0</version>
            <scope>test</scope>
            <exclusions>
                <exclusion>
                    <groupId>org.osgi</groupId>
                    <artifactId>org.osgi.core</artifactId>
                </exclusion>
            </exclusions>
        </dependency>
        <dependency>
            <groupId>org.easymock</groupId>
            <artifactId>easymock</artifactId>
            <version>3.0</version>
            <scope>test</scope>
        </dependency>
        <dependency>
            <groupId>org.slf4j</groupId>
            <artifactId>slf4j-simple</artifactId>
            <scope>test</scope>
        </dependency>
        <dependency>
            <groupId>org.slf4j</groupId>
            <artifactId>slf4j-api</artifactId>
        </dependency>
        <dependency>
            <groupId>junit</groupId>
            <artifactId>junit</artifactId>
            <scope>test</scope>
        </dependency>
    </dependencies>

    <build>
        <plugins>
            <plugin>
                <groupId>org.apache.aries.versioning</groupId>
                <artifactId>org.apache.aries.versioning.plugin</artifactId>
                <executions>
                    <execution>
                        <id>default-verify</id>
                        <phase>verify</phase>
                        <goals>
                            <goal>version-check</goal>
                        </goals>
                    </execution>
                </executions>
            </plugin>
        </plugins>
    </build>

</project><|MERGE_RESOLUTION|>--- conflicted
+++ resolved
@@ -32,7 +32,7 @@
     <artifactId>org.apache.aries.subsystem.core</artifactId>
     <packaging>bundle</packaging>
     <name>Apache Aries Subsystem Core</name>
-    <version>1.2.1-SNAPSHOT</version>
+    <version>1.3.0-SNAPSHOT</version>
     <description>Subsystems Core.</description>
 
     <scm>
@@ -45,16 +45,9 @@
         <aries.osgi.activator>
             org.apache.aries.subsystem.core.internal.Activator
         </aries.osgi.activator>
-<<<<<<< HEAD
     	<aries.osgi.import>
             org.osgi.service.subsystem;version="[1.1,1.2)",
-            org.apache.aries.subsystem;version="[1.1,1.2)",
-=======
-        <aries.osgi.import>
-            org.osgi.service.repository;version="[1.0,2)",
-            org.osgi.service.subsystem;version="[1.0,2)",
-            org.apache.aries.subsystem;version="[1.1,2)",
->>>>>>> b7db6ca4
+            org.apache.aries.subsystem;version="[1.2,1.3)",
             org.apache.aries.application.*;resolution:=optional,
             *
         </aries.osgi.import>
@@ -69,7 +62,7 @@
         <dependency>
             <groupId>org.apache.aries.subsystem</groupId>
             <artifactId>org.apache.aries.subsystem.api</artifactId>
-            <version>1.1.1-SNAPSHOT</version>
+            <version>1.2.0-SNAPSHOT</version>
         </dependency>
         <dependency>
             <groupId>org.apache.aries</groupId>
