--- conflicted
+++ resolved
@@ -1,405 +1,211 @@
-<<<<<<< HEAD
-<!--
- Licensed to the Apache Software Foundation (ASF) under one
- or more contributor license agreements.  See the NOTICE file
- distributed with this work for additional information
- regarding copyright ownership.  The ASF licenses this file
- to you under the Apache License, Version 2.0 (the
- "License"); you may not use this file except in compliance
- with the License.  You may obtain a copy of the License at
-
-    http://www.apache.org/licenses/LICENSE-2.0
-
- Unless required by applicable law or agreed to in writing,
- software distributed under the License is distributed on an
- "AS IS" BASIS, WITHOUT WARRANTIES OR CONDITIONS OF ANY
- KIND, either express or implied.  See the License for the
- specific language governing permissions and limitations
- under the License.
--->
-<project xmlns="http://maven.apache.org/POM/4.0.0" xmlns:xsi="http://www.w3.org/2001/XMLSchema-instance" xsi:schemaLocation="http://maven.apache.org/POM/4.0.0 http://maven.apache.org/maven-v4_0_0.xsd">
-    <modelVersion>4.0.0</modelVersion>
-    <parent>
-        <groupId>org.apache.aries</groupId>
-        <artifactId>java5-parent</artifactId>
-        <version>0.3</version>
-    </parent>
-
-    <groupId>org.apache.aries.proxy</groupId>
-    <artifactId>org.apache.aries.proxy.itests</artifactId>
-    <name>Apache Aries Proxy iTests</name>
-    <description>
-        Integration tests using the standalone proxy-bundle.
-    </description>
-    <version>0.4</version>
-
-    <scm>
-         <connection>scm:svn:http://svn.apache.org/repos/asf/aries/tags/org.apache.aries.proxy.itests-0.4</connection>
-         <developerConnection>scm:svn:https://svn.apache.org/repos/asf/aries/tags/org.apache.aries.proxy.itests-0.4</developerConnection>
-         <url>http://svn.apache.org/viewvc/aries/tags/org.apache.aries.proxy.itests-0.4</url>
-    </scm>
-
-    <dependencies>
-    <!-- Internal module dependencies -->
-        <dependency>
-            <groupId>org.apache.aries.proxy</groupId>
-            <artifactId>org.apache.aries.proxy</artifactId>
-            <version>0.4</version>
-            <scope>test</scope>
-        </dependency>
-    <!-- Dependencies on other aries modules, versions specified in module parent -->
-        <dependency>
-            <groupId>org.apache.aries</groupId>
-            <artifactId>org.apache.aries.util</artifactId>
-            <version>0.3</version>
-            <scope>test</scope>
-        </dependency>
-    <!-- External dependencies, versions specified in module parent or default-parent -->
-        <dependency>
-            <groupId>org.osgi</groupId>
-            <artifactId>org.osgi.core</artifactId>
-            <scope>provided</scope>
-        </dependency>
-        <dependency>
-            <groupId>org.osgi</groupId>
-            <artifactId>org.osgi.compendium</artifactId>
-            <scope>provided</scope>
-        </dependency>
-        <dependency>
-            <groupId>org.eclipse</groupId>
-            <artifactId>osgi</artifactId>
-            <scope>provided</scope>
-        </dependency>
-        <dependency>
-            <groupId>org.ops4j.pax.exam</groupId>
-            <artifactId>pax-exam</artifactId>
-            <scope>test</scope>
-        </dependency>
-        <dependency>
-            <groupId>org.ops4j.pax.exam</groupId>
-            <artifactId>pax-exam-junit</artifactId>
-            <scope>test</scope>
-        </dependency>
-        <dependency>
-            <groupId>org.ops4j.pax.exam</groupId>
-            <artifactId>pax-exam-container-default</artifactId>
-            <scope>test</scope>
-        </dependency>
-        <dependency>
-            <groupId>org.ops4j.pax.exam</groupId>
-            <artifactId>pax-exam-junit-extender-impl</artifactId>
-            <scope>test</scope>
-        </dependency>
-        <dependency>
-            <groupId>org.ops4j.pax.runner</groupId>
-            <artifactId>pax-runner-no-jcl</artifactId>
-        </dependency>
-        <dependency>
-            <groupId>junit</groupId>
-            <artifactId>junit</artifactId>
-            <scope>test</scope>
-        </dependency>
-        <dependency>
-            <groupId>org.apache.felix</groupId>
-            <artifactId>org.apache.felix.configadmin</artifactId>
-            <version>1.2.4</version>
-            <scope>test</scope>
-        </dependency>
-        <dependency>
-            <groupId>org.ops4j.pax.logging</groupId>
-            <artifactId>pax-logging-api</artifactId>
-            <scope>test</scope>
-        </dependency>
-        <dependency>
-            <groupId>org.ops4j.pax.logging</groupId>
-            <artifactId>pax-logging-service</artifactId>
-            <scope>test</scope>
-        </dependency>
-        <dependency>
-            <groupId>org.ops4j.pax.url</groupId>
-            <artifactId>pax-url-mvn</artifactId>
-            <scope>test</scope>
-        </dependency>
-        <dependency>
-            <groupId>asm</groupId>
-            <artifactId>asm-all</artifactId>
-            <version>3.2</version>
-            <scope>test</scope>
-        </dependency>
-    </dependencies>
-
-    <build>
-        <plugins>
-            <plugin>
-                <groupId>org.apache.maven.plugins</groupId>
-                <artifactId>maven-surefire-plugin</artifactId>
-                <configuration>
-                    <forkMode>pertest</forkMode>
-                    <excludes>
-                        <exclude>**/*$*</exclude>
-                        <exclude>**/Abstract*.java</exclude>
-                    </excludes>
-                    <includes>
-                        <include>**/Test*.java</include>
-                        <include>**/*Test.java</include>
-                    </includes>
-                </configuration>
-            </plugin>
-            <plugin>
-                <groupId>org.ops4j.pax.exam</groupId>
-                <artifactId>maven-paxexam-plugin</artifactId>
-                <executions>
-                    <execution>
-                        <id>generate-config</id>
-                        <goals>
-                            <goal>generate-depends-file</goal>
-                        </goals>
-                        <configuration>
-                            <outputFile>${project.build.directory}/test-classes/META-INF/maven/dependencies.properties</outputFile>
-                        </configuration>
-                    </execution>
-                </executions>
-            </plugin>
-        </plugins>
-    </build>
-
-    <profiles>
-        <profile>
-            <id>ci-build-profile</id>
-            <activation>
-                <property>
-                    <name>maven.repo.local</name>
-                </property>
-            </activation>
-            <build>
-                <plugins>
-                    <plugin>
-                        <groupId>org.apache.maven.plugins</groupId>
-                        <artifactId>maven-surefire-plugin</artifactId>
-                        <configuration>
-                            <!--
-                                when the local repo location has been specified, we need to pass
-                                on this information to PAX mvn url
-                            -->
-                            <argLine>-Dorg.ops4j.pax.url.mvn.localRepository=${maven.repo.local}</argLine>
-                        </configuration>
-                    </plugin>
-                </plugins>
-            </build>
-        </profile>
-    </profiles>
-
-</project>
-=======
-<!--
- Licensed to the Apache Software Foundation (ASF) under one
- or more contributor license agreements.  See the NOTICE file
- distributed with this work for additional information
- regarding copyright ownership.  The ASF licenses this file
- to you under the Apache License, Version 2.0 (the
- "License"); you may not use this file except in compliance
- with the License.  You may obtain a copy of the License at
-
-    http://www.apache.org/licenses/LICENSE-2.0
-
- Unless required by applicable law or agreed to in writing,
- software distributed under the License is distributed on an
- "AS IS" BASIS, WITHOUT WARRANTIES OR CONDITIONS OF ANY
- KIND, either express or implied.  See the License for the
- specific language governing permissions and limitations
- under the License.
--->
-<project xmlns="http://maven.apache.org/POM/4.0.0" xmlns:xsi="http://www.w3.org/2001/XMLSchema-instance" xsi:schemaLocation="http://maven.apache.org/POM/4.0.0 http://maven.apache.org/maven-v4_0_0.xsd">
-    <modelVersion>4.0.0</modelVersion>
-    <parent>
-       <groupId>org.apache.aries</groupId>
-       <artifactId>java5-parent</artifactId>
-       <version>0.5</version>
-       <relativePath />
-    </parent>
-
-    <groupId>org.apache.aries.proxy</groupId>
-    <artifactId>org.apache.aries.proxy.itests</artifactId>
-    <version>0.4</version>
-    
-    <name>Apache Aries Proxy iTests</name>
-    <description>
-        Integration tests using the standalone proxy-bundle.
-    </description>
-
-    <scm>
-         <connection>scm:svn:http://svn.apache.org/repos/asf/aries/tags/org.apache.aries.proxy.itests-0.4</connection>
-         <developerConnection>scm:svn:https://svn.apache.org/repos/asf/aries/tags/org.apache.aries.proxy.itests-0.4</developerConnection>
-         <url>http://svn.apache.org/viewvc/aries/tags/org.apache.aries.proxy.itests-0.4</url>
-    </scm>
-
-    <dependencies>
-        <dependency>
-            <groupId>org.osgi</groupId>
-            <artifactId>org.osgi.core</artifactId>
-            <scope>provided</scope>
-        </dependency>
-        <dependency>
-            <groupId>org.osgi</groupId>
-            <artifactId>org.osgi.compendium</artifactId>
-            <scope>provided</scope>
-        </dependency>
-        <dependency>
-            <groupId>org.eclipse</groupId>
-            <artifactId>osgi</artifactId>
-            <scope>provided</scope>
-        </dependency>
-        <dependency>
-            <groupId>org.eclipse.tycho</groupId>
-            <artifactId>org.eclipse.osgi</artifactId>
-            <version>3.7.0.v20110613</version>
-            <scope>test</scope>
-        </dependency>
-        <dependency>
-            <groupId>org.apache.aries.proxy</groupId>
-            <artifactId>org.apache.aries.proxy</artifactId>
-            <scope>test</scope>
-            <version>0.4</version>
-        </dependency>
-        <dependency>
-            <groupId>org.apache.aries</groupId>
-            <artifactId>org.apache.aries.util</artifactId>
-            <scope>test</scope>
-            <version>0.4</version>
-        </dependency>
-        <dependency>
-          <groupId>org.apache.aries.testsupport</groupId>
-          <artifactId>org.apache.aries.testsupport.unit</artifactId>
-          <version>0.4</version>
-          <scope>test</scope>
-        </dependency>
-        <dependency>
-            <groupId>org.ops4j.pax.exam</groupId>
-            <artifactId>pax-exam</artifactId>
-            <scope>test</scope>
-        </dependency>
-        <dependency>
-            <groupId>org.ops4j.pax.exam</groupId>
-            <artifactId>pax-exam-junit</artifactId>
-            <scope>test</scope>
-        </dependency>
-        <dependency>
-            <groupId>org.ops4j.pax.exam</groupId>
-            <artifactId>pax-exam-container-default</artifactId>
-            <scope>test</scope>
-        </dependency>
-        <dependency>
-            <groupId>org.ops4j.pax.exam</groupId>
-            <artifactId>pax-exam-junit-extender-impl</artifactId>
-            <scope>test</scope>
-        </dependency>
-        <dependency>
-            <groupId>org.ops4j.pax.runner</groupId>
-            <artifactId>pax-runner-no-jcl</artifactId>
-        </dependency>
-        <dependency>
-            <groupId>junit</groupId>
-            <artifactId>junit</artifactId>
-            <scope>test</scope>
-        </dependency>
-        <dependency>
-                <groupId>org.apache.felix</groupId>
-                <artifactId>org.apache.felix.configadmin</artifactId>
-                <version>1.2.4</version>
-                <exclusions>
-                    <exclusion>
-                        <groupId>org.apache.felix</groupId>
-                        <artifactId>org.osgi.compendium</artifactId>
-                    </exclusion>
-                    <exclusion>
-                        <groupId>org.apache.felix</groupId>
-                        <artifactId>org.osgi.core</artifactId>
-                    </exclusion>
-                </exclusions>
-        </dependency>
-        <dependency>
-            <groupId>org.ops4j.pax.logging</groupId>
-            <artifactId>pax-logging-api</artifactId>
-            <scope>test</scope>
-        </dependency>
-        <dependency>
-            <groupId>org.ops4j.pax.logging</groupId>
-            <artifactId>pax-logging-service</artifactId>
-            <scope>test</scope>
-        </dependency>
-        <dependency>
-            <groupId>org.ops4j.pax.url</groupId>
-            <artifactId>pax-url-mvn</artifactId>
-            <scope>test</scope>
-        </dependency>
-        <dependency>
-            <groupId>asm</groupId>
-            <artifactId>asm-all</artifactId>
-            <scope>test</scope>
-            <version>3.2</version>
-        </dependency>
-    </dependencies>
-
-    <build>
-        <plugins>
-            <plugin>
-                <groupId>org.apache.maven.plugins</groupId>
-                <artifactId>maven-surefire-plugin</artifactId>
-                <configuration>
-                    <forkMode>pertest</forkMode>
-                    <excludes>
-                        <exclude>**/*$*</exclude>
-                        <exclude>**/Abstract*.java</exclude>
-                    </excludes>
-                    <includes>
-                        <include>**/Test*.java</include>
-                        <include>**/*Test.java</include>
-                    </includes>
-                </configuration>
-            </plugin>
-            <plugin>
-                <groupId>org.ops4j.pax.exam</groupId>
-                <artifactId>maven-paxexam-plugin</artifactId>
-                <executions>
-                    <execution>
-                        <id>generate-config</id>
-                        <goals>
-                            <goal>generate-depends-file</goal>
-                        </goals>
-                        <configuration>
-                            <outputFile>${project.build.directory}/test-classes/META-INF/maven/dependencies.properties</outputFile>
-                        </configuration>
-                    </execution>
-                </executions>
-            </plugin>
-        </plugins>
-    </build>
-
-    <profiles>
-        <profile>
-            <id>ci-build-profile</id>
-            <activation>
-                <property>
-                    <name>maven.repo.local</name>
-                </property>
-            </activation>
-            <build>
-                <plugins>
-                    <plugin>
-                        <groupId>org.apache.maven.plugins</groupId>
-                        <artifactId>maven-surefire-plugin</artifactId>
-                        <configuration>
-                            <!--
-                                when the local repo location has been specified, we need to pass
-                                on this information to PAX mvn url
-                            -->
-                            <argLine>-Dorg.ops4j.pax.url.mvn.localRepository=${maven.repo.local}</argLine>
-                        </configuration>
-                    </plugin>
-                </plugins>
-            </build>
-        </profile>
-    </profiles>
-
-</project>
->>>>>>> f22b75ad
+<!--
+ Licensed to the Apache Software Foundation (ASF) under one
+ or more contributor license agreements.  See the NOTICE file
+ distributed with this work for additional information
+ regarding copyright ownership.  The ASF licenses this file
+ to you under the Apache License, Version 2.0 (the
+ "License"); you may not use this file except in compliance
+ with the License.  You may obtain a copy of the License at
+
+    http://www.apache.org/licenses/LICENSE-2.0
+
+ Unless required by applicable law or agreed to in writing,
+ software distributed under the License is distributed on an
+ "AS IS" BASIS, WITHOUT WARRANTIES OR CONDITIONS OF ANY
+ KIND, either express or implied.  See the License for the
+ specific language governing permissions and limitations
+ under the License.
+-->
+<project xmlns="http://maven.apache.org/POM/4.0.0" xmlns:xsi="http://www.w3.org/2001/XMLSchema-instance" xsi:schemaLocation="http://maven.apache.org/POM/4.0.0 http://maven.apache.org/maven-v4_0_0.xsd">
+    <modelVersion>4.0.0</modelVersion>
+    <parent>
+       <groupId>org.apache.aries</groupId>
+       <artifactId>java5-parent</artifactId>
+       <version>0.5</version>
+       <relativePath />
+    </parent>
+
+    <groupId>org.apache.aries.proxy</groupId>
+    <artifactId>org.apache.aries.proxy.itests</artifactId>
+    <version>0.4</version>
+    
+    <name>Apache Aries Proxy iTests</name>
+    <description>
+        Integration tests using the standalone proxy-bundle.
+    </description>
+
+    <scm>
+         <connection>scm:svn:http://svn.apache.org/repos/asf/aries/tags/org.apache.aries.proxy.itests-0.4</connection>
+         <developerConnection>scm:svn:https://svn.apache.org/repos/asf/aries/tags/org.apache.aries.proxy.itests-0.4</developerConnection>
+         <url>http://svn.apache.org/viewvc/aries/tags/org.apache.aries.proxy.itests-0.4</url>
+    </scm>
+
+    <dependencies>
+        <dependency>
+            <groupId>org.osgi</groupId>
+            <artifactId>org.osgi.core</artifactId>
+            <scope>provided</scope>
+        </dependency>
+        <dependency>
+            <groupId>org.osgi</groupId>
+            <artifactId>org.osgi.compendium</artifactId>
+            <scope>provided</scope>
+        </dependency>
+        <dependency>
+            <groupId>org.eclipse</groupId>
+            <artifactId>osgi</artifactId>
+            <scope>provided</scope>
+        </dependency>
+        <dependency>
+            <groupId>org.eclipse.tycho</groupId>
+            <artifactId>org.eclipse.osgi</artifactId>
+            <version>3.7.0.v20110613</version>
+            <scope>test</scope>
+        </dependency>
+        <dependency>
+            <groupId>org.apache.aries.proxy</groupId>
+            <artifactId>org.apache.aries.proxy</artifactId>
+            <scope>test</scope>
+            <version>0.4</version>
+        </dependency>
+        <dependency>
+            <groupId>org.apache.aries</groupId>
+            <artifactId>org.apache.aries.util</artifactId>
+            <scope>test</scope>
+            <version>0.4</version>
+        </dependency>
+        <dependency>
+          <groupId>org.apache.aries.testsupport</groupId>
+          <artifactId>org.apache.aries.testsupport.unit</artifactId>
+          <version>0.4</version>
+          <scope>test</scope>
+        </dependency>
+        <dependency>
+            <groupId>org.ops4j.pax.exam</groupId>
+            <artifactId>pax-exam</artifactId>
+            <scope>test</scope>
+        </dependency>
+        <dependency>
+            <groupId>org.ops4j.pax.exam</groupId>
+            <artifactId>pax-exam-junit</artifactId>
+            <scope>test</scope>
+        </dependency>
+        <dependency>
+            <groupId>org.ops4j.pax.exam</groupId>
+            <artifactId>pax-exam-container-default</artifactId>
+            <scope>test</scope>
+        </dependency>
+        <dependency>
+            <groupId>org.ops4j.pax.exam</groupId>
+            <artifactId>pax-exam-junit-extender-impl</artifactId>
+            <scope>test</scope>
+        </dependency>
+        <dependency>
+            <groupId>org.ops4j.pax.runner</groupId>
+            <artifactId>pax-runner-no-jcl</artifactId>
+        </dependency>
+        <dependency>
+            <groupId>junit</groupId>
+            <artifactId>junit</artifactId>
+            <scope>test</scope>
+        </dependency>
+        <dependency>
+                <groupId>org.apache.felix</groupId>
+                <artifactId>org.apache.felix.configadmin</artifactId>
+                <version>1.2.4</version>
+                <exclusions>
+                    <exclusion>
+                        <groupId>org.apache.felix</groupId>
+                        <artifactId>org.osgi.compendium</artifactId>
+                    </exclusion>
+                    <exclusion>
+                        <groupId>org.apache.felix</groupId>
+                        <artifactId>org.osgi.core</artifactId>
+                    </exclusion>
+                </exclusions>
+        </dependency>
+        <dependency>
+            <groupId>org.ops4j.pax.logging</groupId>
+            <artifactId>pax-logging-api</artifactId>
+            <scope>test</scope>
+        </dependency>
+        <dependency>
+            <groupId>org.ops4j.pax.logging</groupId>
+            <artifactId>pax-logging-service</artifactId>
+            <scope>test</scope>
+        </dependency>
+        <dependency>
+            <groupId>org.ops4j.pax.url</groupId>
+            <artifactId>pax-url-mvn</artifactId>
+            <scope>test</scope>
+        </dependency>
+        <dependency>
+            <groupId>asm</groupId>
+            <artifactId>asm-all</artifactId>
+            <scope>test</scope>
+            <version>3.2</version>
+        </dependency>
+    </dependencies>
+
+    <build>
+        <plugins>
+            <plugin>
+                <groupId>org.apache.maven.plugins</groupId>
+                <artifactId>maven-surefire-plugin</artifactId>
+                <configuration>
+                    <forkMode>pertest</forkMode>
+                    <excludes>
+                        <exclude>**/*$*</exclude>
+                        <exclude>**/Abstract*.java</exclude>
+                    </excludes>
+                    <includes>
+                        <include>**/Test*.java</include>
+                        <include>**/*Test.java</include>
+                    </includes>
+                </configuration>
+            </plugin>
+            <plugin>
+                <groupId>org.ops4j.pax.exam</groupId>
+                <artifactId>maven-paxexam-plugin</artifactId>
+                <executions>
+                    <execution>
+                        <id>generate-config</id>
+                        <goals>
+                            <goal>generate-depends-file</goal>
+                        </goals>
+                        <configuration>
+                            <outputFile>${project.build.directory}/test-classes/META-INF/maven/dependencies.properties</outputFile>
+                        </configuration>
+                    </execution>
+                </executions>
+            </plugin>
+        </plugins>
+    </build>
+
+    <profiles>
+        <profile>
+            <id>ci-build-profile</id>
+            <activation>
+                <property>
+                    <name>maven.repo.local</name>
+                </property>
+            </activation>
+            <build>
+                <plugins>
+                    <plugin>
+                        <groupId>org.apache.maven.plugins</groupId>
+                        <artifactId>maven-surefire-plugin</artifactId>
+                        <configuration>
+                            <!--
+                                when the local repo location has been specified, we need to pass
+                                on this information to PAX mvn url
+                            -->
+                            <argLine>-Dorg.ops4j.pax.url.mvn.localRepository=${maven.repo.local}</argLine>
+                        </configuration>
+                    </plugin>
+                </plugins>
+            </build>
+        </profile>
+    </profiles>
+
+</project>